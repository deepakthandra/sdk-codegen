# SDK Codegen

This Looker Open Source repository is released under the MIT license. By using this repository, you agree to the terms of that license, and acknowledge that you are doing so at your own risk.

While Looker has developed and tested these scripts internally, we cannot guarantee that the open-source tools used by the scripts in this repository have not been modified with malicious code.

Our goal is to lower barriers to entry for customers who want use Looker as a platform, largely by providing pre-built client SDKs in the most popular languages, and curating consistency across all languages and platforms.

The Looker API is defined with the [OpenAPI specification](https://github.com/OAI/OpenAPI-Specification), formerly known as "swagger." This specification is used to produce both Looker's interactive API Explorer, and the Looker API language bindings via a JSON file that describes the Looker REST API.

With the [`prepare.sh`](prepare.sh) script in this repository, the Looker API bindings for a specific programming language are generated with [OpenAPI Generator](https://github.com/OpenAPITools/openapi-generator).

## The parts of the Looker SDK

The Looker SDK has several parts:

* **Looker API** OpenAPI specification (e.g., found at
  `https://<your-looker-endpoint>:19999/api/3.1/swagger.json`)

* The **Looker API Explorer**, generated in the Looker web app directly from our version-specific OpenAPI specification provided with each Looker server instance.

* **API bindings**, generated for each language from the versioned OpenAPI specification via [OpenAPI Generator](https://github.com/OpenAPITools/openapi-generator). This process converts the API specification to language-specific code. Most of these template-based generators are written by different language enthusiasts, so the pattern and quality of the generated code varies widely, even though most generated code tends to work acceptably.

* **Language SDKs**, "smarter" client language classes and methods to improve usability of the API binding. (These are not yet available.)

## Generating an API language binding

[Generating Client SDKs for the Looker API](https://discourse.looker.com/t/generating-client-sdks-for-the-looker-api/3185) describes the manual steps for generating an API language binding.

By using the yarn/node app included in this project, you now have three steps to generate language bindings:

* configure a `looker.ini` file so the specification can be retrieved from your server

* specify the client language(s) you want to generate in either [`targetLanguages.ts`](targetLanguages.ts) (for Node) or [`target_languages.txt`](target_languages.txt) for bash.

* run the generator

The deprecated bash scripts are still provided if you're unable to use npm or yarn in your environment, but future enhancements will only be made to the yarn application.

## Configuring `looker.ini`

The API configuration values should be stored in a file called `looker.ini`. By default, the configuration file needs to be in the same folder as generation script.

To create `looker.ini`, copy [`looker-sample.ini`](looker-sample.ini) to `looker.ini` and fill in the required values. You can find `client_id` and `client_secret` by following the instructions in [Generating Client SDKs for the Looker API](https://discourse.looker.com/t/generating-client-sdks-for-the-looker-api/3185).

For your own source code repositories, be sure to configure your version control system to ignore your configuration `.ini` file so it doesn't accidentally get checked in somewhere unauthorized people can see it.

To simplify configuration tasks (and to help ensure you *never* commit your credentials into a source code repository) future SDKs provided by Looker will use an `.ini` format to save/retrieve their API configuration settings.

### Using the yarn/node-based generator

If you don't have `yarn` installed already, you'll need to [install](https://yarnpkg.com/en/docs/install) it.

After yarn is installed, just run `yarn` from your terminal window/command line, and it will download or update all the packages required to run the code generator. You can look at [package.json](package.json) to see what resources are required to run the code generator.

Run the generator with the command:

```bash
yarn generate
```

The generator will:

* read the Looker API configuration(s) from the `looker.ini` file.

  * **Note**: There should be at most 2 entries in `looker.ini`: one for API version 3.1. and one for 3.0. Because 3.1 is a superset of 3.0, you really only need 3.1

* download (if the file is not already present) the Looker API specification file(s) from the configured Looker server(s)

* convert (if the converted file is not already present) the downloaded Swagger 2 specification file(s) to OpenAPI 3.x

* lint check the OpenAPI 3.x file(s)

* call the OpenAPI code generator for each active language configured in [`targetLanguages.ts`](targetLanguages.ts)

  * Comment out any language you don't want to generate, or uncomment or add the languages you do want to generate.

When the generator completes successfully, the output will be similar to:

```plain-text
api (created by the generator. This and its subfolders can be recreated with the script on demand.)
  3.1 (api version in the configuration file)
    csharp
    kotlin
    python
    r
```

<<<<<<< HEAD
**Note:** If you're unable to download the API specification file because you're using an instance of Looker that is not secured and errors are being thrown, you can explicitly turn off TLS verification in Node with a command like:

```bash
NODE_TLS_REJECT_UNAUTHORIZED="0" yarn generate
```

#### View the specification interactively

After `yarn generate` completes successfully, the OpenAPI 3.x specification file is available locally, so you can search and explore the api a command similar to the following:

```bash
yarn view Looker.3.1.oas.json
```

This command will start a web server on `http://localhost:5000` that allows you do browse and search the local specification file for API 3.1.

**Tip**: search for `query` or `dashboard` in the UI and see what you get!

#### Additional scripts

Use

```bash
yarn run
```

to see the list of all scripts that can be run.

=======
If you have the OpenAPI 3.x file available locally, you can use Speccy from the command line to search and explore the specification file. For example:

```bash
yarn speccy serve Looker.3.1.oas.json
```

will start a web server on `http://localhost:5000` that allows you do browse and search the local specification file for API 3.1.

**Tip**: search for `query` in the UI and see what you get!

**Note:** If you're unable to download the API specification file because you're using an instance of Looker that is not secured and errors are being thrown, you can explicitly turn off TLS verification in Node with a command like:

```bash
NODE_TLS_REJECT_UNAUTHORIZED="0" yarn generate
```

>>>>>>> 08e1350f
### Using the bash script generators

**Note:** The yarn/node version of the generator is the recommended and more reliable option.

In this repository, [`prepare.sh`](prepare.sh) automates these steps for the OpenAPI generator. For people who still wish to use the deprecated swagger-based code generator, [`swagger.sh`](swagger.sh) is also provided.

If the language you use isn't provided in this repository, you can modify the [`target_languages.txt`](target_languages.txt) file to add it as a generation target, or follow the manual steps in [Generating Client SDKs for the Looker API](https://discourse.looker.com/t/generating-client-sdks-for-the-looker-api/3185).

## The API source code generation process

Both [`prepare.sh`](prepare.sh) and [`swagger.sh`](swagger.sh) follow the same general steps:

* download the Looker API specification from the Looker server using the settings in the `.ini` configuration file (if it is not present)

* `git` the required source code generator for the script (either OpenAPI or swagger)

* build the downloaded code generator (this is one of the places malware could affect your machine)

* invoke the source code generator for each active language in [`target_languages.txt`](target_languages.txt) (another area malware could affect your machine)

### Generation script parameters

**Note**: Because [`swagger.sh`](swagger.sh) is deprecated, the remainder of this document will focus on [`prepare.sh`](prepare.sh).

You can invoke [`prepare.sh`](prepare.sh) with:

```bash
sh prepare.sh [option]
```

where `option` is:

* `clean`: remove generated `api/*` folders
* `wipe`: `clean`, and also remove the `openapi-generator` and `oas-kit` folders (if oas-kit is used)
* `file`: configuration file name to use instead of `looker.ini`

Example:

```bash
sh prepare.sh ~/myconfig.ini
```

Will read API configuration values from `~/myconfig.ini` rather than `looker.ini`

### Automated script processing

[`prepare.sh`](prepare.sh) is a bash shell script that:

1. Retrieves the Looker API specification file from the Looker server if it's missing. The location and version of the API is defined in the configuration file usually named `looker.ini`.

1. If the code generator isn't found in the current path, `git` clones the code generator and builds it

1. Reads [`target_languages.txt`](target_languages.txt) to determine which languages to process, including special generation flags for those languages. (Please refer to the [Swagger Code-gen](https://github.com/swagger-api/swagger-codegen) homepage for the list of supported languages.)

1. Generates each active language binding defined in [`target_languages.txt`](target_languages.txt) into `api/[language_path]`.

When [`prepare.sh`](prepare.sh) completes successfully, the directory structure will look similar to:

```plain-text
api (created by `prepare.sh`. This and its subfolders can be recreated with the script on demand.)
  csharp
  java
  python
  r
openapi-generator (git cloned by [`prepare.sh`](prepare.sh))
oas-kit (git cloned by [`prepare.sh`](prepare.sh) if enabled)
```

## API Troubleshooting

See the official documentation for [API Troubleshooting](https://docs.looker.com/reference/api-and-integration/api-troubleshooting) suggestions.

## Notes

The original version of the [`prepare.sh`](prepare.sh) script upgraded Looker's [Swagger 2.0 API specification](https://github.com/OAI/OpenAPI-Specification/blob/master/versions/2.0.md) to [OpenAPI 3.0](https://github.com/OAI/OpenAPI-Specification/blob/master/versions/3.0.0.md) after fetching the [OAS Kit](https://github.com/Mermade/oas-kit). After upgrading, the `*.v3.json` specification is lint checked. If there are no errors, client language code generation as defined in [`target_languages.txt`](target_languages.txt) continues. The OAS Kit has been unreliable, so the current version of `prepare.sh` has the sections that reference it commented out.

When it becomes reliable again, we plan to re-enable it. The 3.0 version of the specification has better tooling and community support. This [visual guide](https://blog.readme.io/an-example-filled-guide-to-swagger-3-2/) shows why OpenAPI 3.x is preferred to Swagger 2.x.<|MERGE_RESOLUTION|>--- conflicted
+++ resolved
@@ -86,7 +86,6 @@
     r
 ```
 
-<<<<<<< HEAD
 **Note:** If you're unable to download the API specification file because you're using an instance of Looker that is not secured and errors are being thrown, you can explicitly turn off TLS verification in Node with a command like:
 
 ```bash
@@ -115,24 +114,6 @@
 
 to see the list of all scripts that can be run.
 
-=======
-If you have the OpenAPI 3.x file available locally, you can use Speccy from the command line to search and explore the specification file. For example:
-
-```bash
-yarn speccy serve Looker.3.1.oas.json
-```
-
-will start a web server on `http://localhost:5000` that allows you do browse and search the local specification file for API 3.1.
-
-**Tip**: search for `query` in the UI and see what you get!
-
-**Note:** If you're unable to download the API specification file because you're using an instance of Looker that is not secured and errors are being thrown, you can explicitly turn off TLS verification in Node with a command like:
-
-```bash
-NODE_TLS_REJECT_UNAUTHORIZED="0" yarn generate
-```
-
->>>>>>> 08e1350f
 ### Using the bash script generators
 
 **Note:** The yarn/node version of the generator is the recommended and more reliable option.
