--- conflicted
+++ resolved
@@ -59,16 +59,11 @@
 }
 
 struct Constants {
-<<<<<<< HEAD
-    static let lookerVersion = "6.25"
-    static let apiVersion = "4.0"
-=======
     static let lookerVersion = "6.24"
     static let apiVersion = "3.1"
->>>>>>> 35483fe5
     static let sdkVersion = #"\#(apiVersion).\#(lookerVersion)"#
     static let environmentPrefix = "LOOKERSDK"
-    
+
     static let matchCharset = #";.*charset="#
 
     static let applicationJson = #"^application\/.*\bjson\b"#
@@ -89,7 +84,7 @@
      * @type {string} Regular expression for matching Content-Type headers
      */
     static let matchModeBinary = #"^image\/|^audio\/|^video\/|^font\/|^application\/|^multipart\/"#
-    
+
 }
 
 /// Homogeneous generic Dictionary with String keys
@@ -194,7 +189,7 @@
         let end = index(start, offsetBy: bounds.count)
         return self[start...end]
     }
-    
+
     subscript(bounds: CountableRange<Int>) -> SubSequence {
         let start = index(startIndex, offsetBy: bounds.lowerBound)
         let end = index(start, offsetBy: bounds.count)
