--- conflicted
+++ resolved
@@ -1,6 +1,6 @@
 {
   "name": "@looker/run-it",
-  "version": "7.20.0-alpha.0",
+  "version": "0.1.4-alpha.4",
   "description": "A dynamic REST request input form and response visualizer",
   "main": "lib/index.js",
   "typings": "lib/index.d.ts",
@@ -44,21 +44,12 @@
     "webpack-dev-server": "^3.10.3"
   },
   "dependencies": {
-<<<<<<< HEAD
-    "@looker/components": "^0.9.22",
-    "@looker/design-tokens": "0.9.21",
+    "@looker/components": "^0.9.28",
+    "@looker/design-tokens": "0.9.27",
     "@looker/sdk": "^7.20.0-alpha.0",
     "@looker/sdk-codegen": "^7.20.0-alpha.0",
     "@looker/sdk-codegen-utils": "^7.20.0-alpha.0",
     "@looker/sdk-rtl": "^7.20.0-alpha.0",
-=======
-    "@looker/components": "^0.9.28",
-    "@looker/design-tokens": "0.9.27",
-    "@looker/sdk": "^0.3.7-beta.4",
-    "@looker/sdk-codegen": "^0.3.5-alpha.4",
-    "@looker/sdk-codegen-utils": "^0.3.5-alpha.3",
-    "@looker/sdk-rtl": "^0.3.7-beta.4",
->>>>>>> 7d139dd5
     "@types/readable-stream": "^2.3.5",
     "lodash": "^4.17.19",
     "papaparse": "^5.3.0",
